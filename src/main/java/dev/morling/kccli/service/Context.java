--- conflicted
+++ resolved
@@ -17,11 +17,6 @@
 
 import java.net.URI;
 
-<<<<<<< HEAD
-import org.apache.commons.lang3.StringUtils;
-
-=======
->>>>>>> 362501ca
 import com.fasterxml.jackson.annotation.JsonIgnore;
 import com.fasterxml.jackson.annotation.JsonProperty;
 
@@ -69,13 +64,8 @@
 
     @JsonIgnore
     public boolean isUsingBasicAuthentication() {
-<<<<<<< HEAD
-        return StringUtils.isNotBlank(this.getUsername()) &&
-                StringUtils.isNotBlank(this.getPassword());
-=======
         return !Strings.isBlank(this.getUsername()) &&
                 !Strings.isBlank(this.getPassword());
->>>>>>> 362501ca
     }
 
     public static Context defaultContext() {
